/**
 * Copyright 2015 Confluent Inc.
 *
 * Licensed under the Apache License, Version 2.0 (the "License");
 * you may not use this file except in compliance with the License.
 * You may obtain a copy of the License at
 *
 * http://www.apache.org/licenses/LICENSE-2.0
 *
 * Unless required by applicable law or agreed to in writing, software
 * distributed under the License is distributed on an "AS IS" BASIS,
 * WITHOUT WARRANTIES OR CONDITIONS OF ANY KIND, either express or implied.
 * See the License for the specific language governing permissions and
 * limitations under the License.
 **/

package io.confluent.connect.jdbc;

import org.apache.kafka.connect.errors.ConnectException;
import org.apache.kafka.connect.source.SourceRecord;
import org.apache.kafka.connect.source.SourceTask;
import org.slf4j.Logger;
import org.slf4j.LoggerFactory;

import java.sql.Connection;
import java.sql.DriverManager;
import java.sql.SQLException;
import java.util.ArrayList;
import java.util.Collections;
import java.util.List;
import java.util.Map;
import java.util.PriorityQueue;
import java.util.concurrent.atomic.AtomicBoolean;

import io.confluent.common.config.ConfigException;
import io.confluent.common.utils.SystemTime;
import io.confluent.common.utils.Time;
import io.confluent.connect.jdbc.util.Version;

/**
 * JdbcSourceTask is a Kafka Connect SourceTask implementation that reads from JDBC databases and
 * generates Kafka Connect records.
 */
public class JdbcSourceTask extends SourceTask {

  private static final Logger log = LoggerFactory.getLogger(JdbcSourceTask.class);

  static final String INCREMENTING_FIELD = "incrementing";
  static final String TIMESTAMP_FIELD = "timestamp";

  private Time time;
  private JdbcSourceTaskConfig config;
  private Connection db;
  private PriorityQueue<TableQuerier> tableQueue = new PriorityQueue<TableQuerier>();
  private AtomicBoolean stop;

  public JdbcSourceTask() {
    this.time = new SystemTime();
  }

  public JdbcSourceTask(Time time) {
    this.time = time;
  }

  @Override
  public String version() {
    return Version.getVersion();
  }

  @Override
  public void start(Map<String, String> properties) {
    try {
      config = new JdbcSourceTaskConfig(properties);
    } catch (ConfigException e) {
      throw new ConnectException("Couldn't start JdbcSourceTask due to configuration error", e);
    }

    List<String> tables = config.getList(JdbcSourceTaskConfig.TABLES_CONFIG);
    String query = config.getString(JdbcSourceTaskConfig.QUERY_CONFIG);
    if ((tables.isEmpty() && query.isEmpty()) || (!tables.isEmpty() && !query.isEmpty())) {
      throw new ConnectException("Invalid configuration: each JdbcSourceTask must have at "
                                        + "least one table assigned to it or one query specified");
    }
    TableQuerier.QueryMode queryMode = !query.isEmpty() ? TableQuerier.QueryMode.QUERY :
                                       TableQuerier.QueryMode.TABLE;
    List<String> tablesOrQuery = queryMode == TableQuerier.QueryMode.QUERY ?
                                 Collections.singletonList(query) : tables;

    String mode = config.getString(JdbcSourceTaskConfig.MODE_CONFIG);
    Map<Map<String, String>, Map<String, Object>> offsets = null;
    if (mode.equals(JdbcSourceTaskConfig.MODE_INCREMENTING) ||
        mode.equals(JdbcSourceTaskConfig.MODE_TIMESTAMP) ||
        mode.equals(JdbcSourceTaskConfig.MODE_TIMESTAMP_INCREMENTING)) {
      List<Map<String, String>> partitions = new ArrayList<>(tables.size());
      switch (queryMode) {
        case TABLE:
          for (String table : tables) {
            Map<String, String> partition =
                Collections.singletonMap(JdbcSourceConnectorConstants.TABLE_NAME_KEY, table);
            partitions.add(partition);
          }
          break;
        case QUERY:
          partitions.add(Collections.singletonMap(JdbcSourceConnectorConstants.QUERY_NAME_KEY,
                                                  JdbcSourceConnectorConstants.QUERY_NAME_VALUE));
          break;
      }
      offsets = context.offsetStorageReader().offsets(partitions);
    }

    // Must setup the connection now to validate NOT NULL columns. At this point we've already
    // caught any easy-to-find errors so deferring the connection creation won't save any effort
    String dbUrl = config.getString(JdbcSourceTaskConfig.CONNECTION_URL_CONFIG);
    log.debug("Trying to connect to {}", dbUrl);
    try {
      db = DriverManager.getConnection(dbUrl);
    } catch (SQLException e) {
      log.error("Couldn't open connection to {}: {}", dbUrl, e);
      throw new ConnectException(e);
    }

    String incrementingColumn
        = config.getString(JdbcSourceTaskConfig.INCREMENTING_COLUMN_NAME_CONFIG);
    String timestampColumn
        = config.getString(JdbcSourceTaskConfig.TIMESTAMP_COLUMN_NAME_CONFIG);
<<<<<<< HEAD
    Long timestampDelayInterval
        = config.getLong(JdbcSourceTaskConfig.TIMESTAMP_DELAY_INTERVAL_MS_CONFIG);

=======
    boolean validateNonNulls
        = config.getBoolean(JdbcSourceTaskConfig.VALIDATE_NON_NULL_CONFIG);
>>>>>>> b09462e2

    for (String tableOrQuery : tablesOrQuery) {
      final Map<String, String> partition;
      switch (queryMode) {
        case TABLE:
          if (validateNonNulls) {
            validateNonNullable(mode, tableOrQuery, incrementingColumn, timestampColumn);
          }
          partition = Collections.singletonMap(
              JdbcSourceConnectorConstants.TABLE_NAME_KEY, tableOrQuery);
          break;
        case QUERY:
          partition = Collections.singletonMap(JdbcSourceConnectorConstants.QUERY_NAME_KEY,
                                               JdbcSourceConnectorConstants.QUERY_NAME_VALUE);
          break;
        default:
          throw new ConnectException("Unexpected query mode: " + queryMode);
      }
      Map<String, Object> offset = offsets == null ? null : offsets.get(partition);
      Long incrementingOffset = offset == null ? null :
                              (Long)offset.get(INCREMENTING_FIELD);
      Long timestampOffset = offset == null ? null :
                             (Long)offset.get(TIMESTAMP_FIELD);

      String topicPrefix = config.getString(JdbcSourceTaskConfig.TOPIC_PREFIX_CONFIG);

      if (mode.equals(JdbcSourceTaskConfig.MODE_BULK)) {
        tableQueue.add(new BulkTableQuerier(queryMode, tableOrQuery, topicPrefix));
      } else if (mode.equals(JdbcSourceTaskConfig.MODE_INCREMENTING)) {
        tableQueue.add(new TimestampIncrementingTableQuerier(
            queryMode, tableOrQuery, topicPrefix, null, null, incrementingColumn, incrementingOffset, timestampDelayInterval));
      } else if (mode.equals(JdbcSourceTaskConfig.MODE_TIMESTAMP)) {
        tableQueue.add(new TimestampIncrementingTableQuerier(
            queryMode, tableOrQuery, topicPrefix, timestampColumn, timestampOffset, null, null, timestampDelayInterval));
      } else if (mode.endsWith(JdbcSourceTaskConfig.MODE_TIMESTAMP_INCREMENTING)) {
        tableQueue.add(new TimestampIncrementingTableQuerier(
            queryMode, tableOrQuery, topicPrefix, timestampColumn, timestampOffset,
            incrementingColumn, incrementingOffset, timestampDelayInterval));
      }
    }

    stop = new AtomicBoolean(false);
  }

  @Override
  public void stop() throws ConnectException {
    if (stop != null) {
      stop.set(true);
    }
    if (db != null) {
      log.debug("Trying to close database connection");
      try {
        db.close();
      } catch (SQLException e) {
        log.error("Failed to close database connection: ", e);
      }
    }
  }

  @Override
  public List<SourceRecord> poll() throws InterruptedException {
    long now = time.milliseconds();
    log.trace("{} Polling for new data");
    while (!stop.get()) {
      // If not in the middle of an update, wait for next update time
      TableQuerier querier = tableQueue.peek();
      if (!querier.querying()) {
        long nextUpdate = querier.getLastUpdate() +
                          config.getInt(JdbcSourceTaskConfig.POLL_INTERVAL_MS_CONFIG);
        long untilNext = nextUpdate - now;
        log.trace("Waiting {} ms to poll {} next", untilNext, querier.toString());
        if (untilNext > 0) {
          time.sleep(untilNext);
          now = time.milliseconds();
          // Handle spurious wakeups
          continue;
        }
      }

      List<SourceRecord> results = new ArrayList<>();
      try {
        log.debug("Checking for next block of results from {}", querier.toString());
        querier.maybeStartQuery(db);

        int batchMaxRows = config.getInt(JdbcSourceTaskConfig.BATCH_MAX_ROWS_CONFIG);
        boolean hadNext = true;
        while (results.size() < batchMaxRows && (hadNext = querier.next())) {
          results.add(querier.extractRecord());
        }


        // If we finished processing the results from this query, we can clear it out
        if (!hadNext) {
          log.debug("Closing this query for {}", querier.toString());
          TableQuerier removedQuerier = tableQueue.poll();
          assert removedQuerier == querier;
          now = time.milliseconds();
          querier.close(now);
          tableQueue.add(querier);
        }

        if (results.isEmpty()) {
          log.trace("No updates for {}", querier.toString());
          continue;
        }

        log.debug("Returning {} records for {}", results.size(), querier.toString());
        return results;
      } catch (SQLException e) {
        log.error("Failed to run query for table {}: {}", querier.toString(), e);
        // clear out the query if we had errors, this also handles backoff in case of errors
        if (querier != null) {
          now = time.milliseconds();
          try {
            querier.close(now);
          } catch (SQLException e1) {
            log.error("Failed to close result set for failed query ", e);
          }
        }
        return null;
      }
    }

    // Only in case of shutdown
    return null;
  }

  private void validateNonNullable(String incrementalMode, String table, String incrementingColumn,
                                   String timestampColumn) {
    try {
      // Validate that requested columns for offsets are NOT NULL. Currently this is only performed
      // for table-based copying because custom query mode doesn't allow this to be looked up
      // without a query or parsing the query since we don't have a table name.
      if ((incrementalMode.equals(JdbcSourceConnectorConfig.MODE_INCREMENTING) ||
           incrementalMode.equals(JdbcSourceConnectorConfig.MODE_TIMESTAMP_INCREMENTING)) &&
          JdbcUtils.isColumnNullable(db, table, incrementingColumn)) {
        throw new ConnectException("Cannot make incremental queries using incrementing column " +
                                   incrementingColumn + " on " + table + " because this column is "
                                   + "nullable.");
      }
      if ((incrementalMode.equals(JdbcSourceConnectorConfig.MODE_TIMESTAMP) ||
           incrementalMode.equals(JdbcSourceConnectorConfig.MODE_TIMESTAMP_INCREMENTING)) &&
          JdbcUtils.isColumnNullable(db, table, timestampColumn)) {
        throw new ConnectException("Cannot make incremental queries using timestamp column " +
                                   timestampColumn + " on " + table + " because this column is "
                                   + "nullable.");
      }
    } catch (SQLException e) {
      throw new ConnectException("Failed trying to validate that columns used for offsets are NOT"
                                 + " NULL", e);
    }
  }
}<|MERGE_RESOLUTION|>--- conflicted
+++ resolved
@@ -123,14 +123,10 @@
         = config.getString(JdbcSourceTaskConfig.INCREMENTING_COLUMN_NAME_CONFIG);
     String timestampColumn
         = config.getString(JdbcSourceTaskConfig.TIMESTAMP_COLUMN_NAME_CONFIG);
-<<<<<<< HEAD
     Long timestampDelayInterval
         = config.getLong(JdbcSourceTaskConfig.TIMESTAMP_DELAY_INTERVAL_MS_CONFIG);
-
-=======
     boolean validateNonNulls
         = config.getBoolean(JdbcSourceTaskConfig.VALIDATE_NON_NULL_CONFIG);
->>>>>>> b09462e2
 
     for (String tableOrQuery : tablesOrQuery) {
       final Map<String, String> partition;
